--- conflicted
+++ resolved
@@ -226,12 +226,8 @@
 
 * `location: 'request' | 'request_cookie' | 'response'`: Which location to pull a token from: request headers, request cookies, or response headers. `response` headers are preferred as they are immune to client-side forgery.
 * `header: String`: The specific header/cookie name to extract
-<<<<<<< HEAD
-* `regex: String?`: A regex to match to validate a token. If there is a first capture group, it is returned; otherwise, the entire regex match is returned. If no `regex` is specified, the entire captures token is returned.
+* `regex: String?`: A regex to match to validate a token. If there is a first capture group, it is returned; otherwise, the entire regex match is returned. If no `regex` is specified, the entire token is returned.
 * `hash: bool`: If true, the token is SHA-256 hashed. Defaults to false.
-=======
-* `regex: String?`: A regex to match to validate a token. If there is a first capture group, it is returned; otherwise, the entire regex match is returned. If no `regex` is specified, the entire token is returned.
->>>>>>> 5741c776
 
 ##### Schema of DataReportStyle
 For `EndpointConfig` and `MatchConfig`, this type is flattened into its parent containers. For the root policy level, it is not flattened.
